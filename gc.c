--- conflicted
+++ resolved
@@ -773,43 +773,36 @@
 # define STACK_UPPER(a, b) (rb_gc_stack_grow_direction > 0 ? a : b)
 #endif
 
-<<<<<<< HEAD
-=======
-#define GC_WATER_MARK 512
-
-#define CHECK_STACK(ret, start) do {\
-    SET_STACK_END;\
-    (ret) = (STACK_LENGTH(start) > STACK_LEVEL_MAX + GC_WATER_MARK);\
-} while (0)
-
->>>>>>> 86433b79
 size_t
 ruby_stack_length(base)
     VALUE **base;
 {
-<<<<<<< HEAD
     SET_STACK_END;
+    VALUE *start;
+    if (rb_curr_thread == rb_main_thread) {
+	start = rb_gc_stack_start;
+    } else {
+	start = rb_curr_thread->stk_base;
+    }
     if (base) *base = STACK_UPPER(start, STACK_END);
-    return STACK_LENGTH;
-=======
-  SET_STACK_END;
-  VALUE *start;
-  if (rb_curr_thread == rb_main_thread) {
-    start = rb_gc_stack_start;
-  } else {
-    start = rb_curr_thread->stk_base;
-  }
-  if (p) *p = STACK_UPPER(STACK_END, start, STACK_END);
-  return STACK_LENGTH(start);
->>>>>>> 86433b79
+    return STACK_LENGTH(start);
 }
 
 int
 ruby_stack_check()
 {
-<<<<<<< HEAD
     SET_STACK_END;
-    return __stack_past(stack_limit, STACK_END);
+    if (!rb_main_thread || rb_curr_thread == rb_main_thread) {
+	return __stack_past(stack_limit, STACK_END);
+    } else {
+	/* ruby_stack_check() is only called periodically, but we want to
+	 * detect a stack overflow before the thread's guard area is accessed.
+	 * So we append a '+ getpagesize()' to the address check.
+	 *
+	 * TODO: support architectures on which the stack grows upwards.
+	 */
+	return __stack_past(rb_curr_thread->guard + getpagesize(), STACK_END);
+    }
 }
 
 /*
@@ -836,15 +829,6 @@
 #else
 #error unsupported method of clearing ghost references from the stack
 #endif
-=======
-  int ret;
-  if (rb_curr_thread == rb_main_thread) {
-    CHECK_STACK(ret, rb_gc_stack_start);
-  } else {
-    CHECK_STACK(ret, rb_curr_thread->stk_base);
-  }
-  return ret;
->>>>>>> 86433b79
 }
 #else
 #warning clearing of "ghost references" from the call stack completely disabled
@@ -1707,17 +1691,11 @@
     rb_mark_table_prepare();
     init_mark_stack();
 
-<<<<<<< HEAD
-    gc_mark((VALUE)ruby_current_node);
-
-=======
->>>>>>> 86433b79
     /* mark frame stack */
     if (rb_curr_thread == rb_main_thread)
-      frame = ruby_frame;
+	frame = ruby_frame;
     else
-      frame = rb_main_thread->frame;
-
+	frame = rb_main_thread->frame;
     for (; frame; frame = frame->prev) {
 	rb_gc_mark_frame(frame);
 	if (frame->tmp) {
@@ -1728,44 +1706,30 @@
 	    }
 	}
     }
-<<<<<<< HEAD
-    gc_mark((VALUE)ruby_scope);
-    gc_mark((VALUE)ruby_dyna_vars);
+    
+    if (rb_curr_thread == rb_main_thread) {
+	gc_mark((VALUE)ruby_current_node);
+	gc_mark((VALUE)ruby_scope);
+	gc_mark((VALUE)ruby_dyna_vars);
+    } else {
+	gc_mark((VALUE)rb_main_thread->node);
+	gc_mark((VALUE)rb_main_thread->scope);
+	gc_mark((VALUE)rb_main_thread->dyna_vars);
+
+	/* scan the current thread's stack */
+	rb_gc_mark_locations(top_frame, rb_curr_thread->stk_base);
+    }
+
     if (finalizer_table) {
 	mark_tbl(finalizer_table);
     }
 
-=======
-
-    if (rb_curr_thread == rb_main_thread) {
-      gc_mark((VALUE)ruby_current_node, 0);
-      gc_mark((VALUE)ruby_scope, 0);
-      gc_mark((VALUE)ruby_dyna_vars, 0);
-    } else {
-      gc_mark((VALUE)rb_main_thread->node, 0);
-      gc_mark((VALUE)rb_main_thread->scope, 0);
-      gc_mark((VALUE)rb_main_thread->dyna_vars, 0);
-
-      /* scan the current thread's stack */
-      rb_gc_mark_locations((VALUE*)STACK_END, rb_curr_thread->stk_base);
-    }
-
-    if (finalizer_table) {
-      mark_tbl(finalizer_table, 0);
-    }
-
-    FLUSH_REGISTER_WINDOWS;
-    /* This assumes that all registers are saved into the jmp_buf (and stack) */
-    rb_setjmp(save_regs_gc_mark);
-    mark_locations_array((VALUE*)save_regs_gc_mark, sizeof(save_regs_gc_mark) / sizeof(VALUE *));
-
     /* If this is not the main thread, we need to scan the C stack, so
-     * set STACK_END to the end of the C stack.
+     * set top_frame to the end of the C stack.
      */
     if (rb_curr_thread != rb_main_thread)
-      STACK_END = rb_main_thread->stk_pos;
-
->>>>>>> 86433b79
+	top_frame = rb_main_thread->stk_pos;
+
 #if STACK_GROW_DIRECTION < 0
     rb_gc_mark_locations(top_frame, rb_gc_stack_start);
 #elif STACK_GROW_DIRECTION > 0
